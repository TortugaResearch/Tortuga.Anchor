## Version 4.2

<<<<<<< HEAD
## Features

[#65 Preferred Constructor Attribute](https://github.com/TortugaResearch/Tortuga.Anchor/issues/65)

If a class has multiple constructors, one can be marked as preferred. This is meant to be used by a future version of the Chain ORM.
=======
### Features

[#85 MultiValueDictionary Class](https://github.com/TortugaResearch/Tortuga.Anchor/issues/85)

The new `MultiValueDictionary` class is a dictionary that allows multiple values to be associated with a single key.

[#91 ReadonlyMultiValueDictionary](https://github.com/TortugaResearch/Tortuga.Anchor/issues/91)

The new `ReadonlyMultiValueDictionary` class is a read-only wrapper around a `MultiValueDictionary`.

[#93 Cache all Attributes at the class level](https://github.com/TortugaResearch/Tortuga.Anchor/issues/93)

Adds the property `ClassMetadata.Attributes`.

### Bugs

[#88 PropertyMetadata is not reading attributes correctly](https://github.com/TortugaResearch/Tortuga.Anchor/issues/88)

There were still places that were not using Attribute.GetCustomAttributes to ensure attributes on overriden properties were being detected.
>>>>>>> ecdc22dc

### Technical Debt

Removed unnecessary compiler constants.


## Version 4.1


### Features

[#77 PropertyMetadata should cache attributes](https://github.com/TortugaResearch/Tortuga.Anchor/issues/77)

All attributes are now being cached by the `PropertyMetadata`.

We still have dedicated attribute lists for performance senstive areas like validation.

[#78 Expose the PropertyInfo class from the PropertyMetadata class](https://github.com/TortugaResearch/Tortuga.Anchor/issues/78)

This is basically an 'esacpe hatch' for when someone needs additional information not exposed via the `PropertyMetadata`.

[#74 ConstructorMetadataCollection needs a DefaultConstructor property](https://github.com/TortugaResearch/Tortuga.Anchor/issues/74)

We often need to grab the default constructor. A lot of code in Chain duplicates this search, which is silly because the `ConstructorMetadataCollection` already knows that the constructor exists.


### Bug Fixes

[#76 Test attribute inheritance on properties](https://github.com/TortugaResearch/Tortuga.Anchor/issues/76)

If a property is virtual, and overriden by a subclass, the attributes on the base class's property were not being acknowledged up by the subclass.

[#70 Column attribute doesn't handle missing column name](https://github.com/TortugaResearch/Tortuga.Anchor/issues/70)

It is possible to construct a `Column` attribute in a way where it doesn't have a column name. This happens when you need to override another column-related value.



## Version 4.0

**Breaking Change** `PropertyMetadata.CanRead` and `PropertyMetadata.CanWrite` were incorrectly returning true for protected properties. It has been fixed to only return true for properties that are actually public. #61 

To determine if you can read or write to protected/private properties, use one of:

 * `CanReadRestricted`
 * `CanReadIndexedAndRestricted`
 * `CanWriteRestricted`
 * `CanWriteIndexedAndRestricted`

To actually perform the read or write, use `InvokeGet` and `InvokeSet`.

`ClassMetadata.ColumnsFor` has been affected by this change.

**Feature** A `MetadataCache.Clone` method has been added. The purpose of this is to make it easier to implement a clone method on a class. #28 

**Feature** CollectionUtilities.BatchAsSegments is a lightweight LINQ batcher. #36

In order to avoid memory allocations, this uses a `ReadOnlyListSegment` struct. 

For more information on these changes, see these blog posts.

* [Anchor 4 Breaking Changes](https://tortugaresearch.com/anchor-4-breaking-changes/)
* [Allocation-free Batching in Anchor 4](https://tortugaresearch.com/allocation-free-batching-in-anchor-4/)
* [Supporting Clone with Anchor 4](https://tortugaresearch.com/supporting-clone-with-anchor-4/)<|MERGE_RESOLUTION|>--- conflicted
+++ resolved
@@ -1,13 +1,11 @@
 ## Version 4.2
 
-<<<<<<< HEAD
+
 ## Features
 
 [#65 Preferred Constructor Attribute](https://github.com/TortugaResearch/Tortuga.Anchor/issues/65)
 
 If a class has multiple constructors, one can be marked as preferred. This is meant to be used by a future version of the Chain ORM.
-=======
-### Features
 
 [#85 MultiValueDictionary Class](https://github.com/TortugaResearch/Tortuga.Anchor/issues/85)
 
@@ -26,7 +24,7 @@
 [#88 PropertyMetadata is not reading attributes correctly](https://github.com/TortugaResearch/Tortuga.Anchor/issues/88)
 
 There were still places that were not using Attribute.GetCustomAttributes to ensure attributes on overriden properties were being detected.
->>>>>>> ecdc22dc
+
 
 ### Technical Debt
 
