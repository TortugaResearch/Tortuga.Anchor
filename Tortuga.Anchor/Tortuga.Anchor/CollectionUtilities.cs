--- conflicted
+++ resolved
@@ -2,10 +2,7 @@
 using System.Collections.Concurrent;
 using System.Collections.ObjectModel;
 using System.Diagnostics.CodeAnalysis;
-<<<<<<< HEAD
-=======
 using Tortuga.Anchor.Collections;
->>>>>>> b2c5dbc3
 
 namespace Tortuga.Anchor;
 
@@ -214,8 +211,6 @@
 		}
 	}
 
-<<<<<<< HEAD
-=======
 
 	/// <summary>
 	/// Batches the specified enumeration into lightweight segments according to the indicated batch size.
@@ -247,7 +242,6 @@
 		}
 	}
 
->>>>>>> b2c5dbc3
 	/// <summary>
 	/// Concatenates an item onto the emd of an enumeration.
 	/// </summary>
