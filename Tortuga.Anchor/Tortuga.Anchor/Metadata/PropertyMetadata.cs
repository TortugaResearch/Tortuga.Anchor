--- conflicted
+++ resolved
@@ -16,39 +16,40 @@
 /// </summary>
 public partial class PropertyMetadata
 {
-<<<<<<< HEAD
-	readonly List<PropertyMetadata> m_CalculatedFieldsBuilder = new();
-	readonly MethodInfo? m_GetMethod;
-	readonly MethodInfo? m_SetMethod;
-
-	internal PropertyMetadata(PropertyInfo info, int propertyIndex)
-	{
-		PropertyInfo = info;
-		PropertyIndex = propertyIndex;
-
-		Validators = ImmutableArray.CreateRange(info.GetCustomAttributes(typeof(ValidationAttribute), true).OfType<ValidationAttribute>());
-
-		IsIndexed = info.GetIndexParameters().Length > 0;
-
-		m_GetMethod = PropertyInfo.GetMethod;
-		m_SetMethod = PropertyInfo.SetMethod;
-
-		PropertyType = info.PropertyType;
-
-		var name = info.ToString()!;
-		Name = name.Substring(name.IndexOf(" ", StringComparison.Ordinal) + 1);
-
-		if (IsIndexed)
-			PropertyChangedEventArgs = new PropertyChangedEventArgs(info.Name + "[]");
-		else
-			PropertyChangedEventArgs = new PropertyChangedEventArgs(info.Name);
-
-		if (IsIndexed)
-			PropertyChangingEventArgs = new PropertyChangingEventArgs(info.Name + "[]");
-		else
-			PropertyChangingEventArgs = new PropertyChangingEventArgs(info.Name);
-
-		IsKey = info.GetCustomAttributes(typeof(KeyAttribute), true).Length > 0;
+    readonly List<PropertyMetadata> m_CalculatedFieldsBuilder = new();
+    readonly MethodInfo? m_GetMethod;
+    readonly MethodInfo? m_SetMethod;
+
+    internal PropertyMetadata(PropertyInfo info, int propertyIndex)
+    {
+        PropertyInfo = info;
+        PropertyIndex = propertyIndex;
+
+        Attributes = ImmutableArray.CreateRange(Attribute.GetCustomAttributes(PropertyInfo, true));
+
+        Validators = ImmutableArray.CreateRange(Attributes.OfType<ValidationAttribute>());
+
+        IsIndexed = info.GetIndexParameters().Length > 0;
+
+        m_GetMethod = PropertyInfo.GetMethod;
+        m_SetMethod = PropertyInfo.SetMethod;
+
+        PropertyType = info.PropertyType;
+
+        var name = info.ToString()!;
+        Name = name.Substring(name.IndexOf(" ", StringComparison.Ordinal) + 1);
+
+        if (IsIndexed)
+            PropertyChangedEventArgs = new PropertyChangedEventArgs(info.Name + "[]");
+        else
+            PropertyChangedEventArgs = new PropertyChangedEventArgs(info.Name);
+
+        if (IsIndexed)
+            PropertyChangingEventArgs = new PropertyChangingEventArgs(info.Name + "[]");
+        else
+            PropertyChangingEventArgs = new PropertyChangingEventArgs(info.Name);
+
+        IsKey = info.GetCustomAttributes(typeof(KeyAttribute), true).Length > 0;
 
 		var doNotMap = info.GetCustomAttributes(typeof(NotMappedAttribute), true).Length > 0;
 		if (!doNotMap)
@@ -65,423 +66,6 @@
 		IgnoreOnInsert = info.GetCustomAttributes(typeof(IgnoreOnInsertAttribute), true).Length > 0;
 		IgnoreOnUpdate = info.GetCustomAttributes(typeof(IgnoreOnUpdateAttribute), true).Length > 0;
 
-		if (!PropertyType.IsValueType)
-		{
-			var nullableAttribute = info.GetCustomAttributes().Where(a => a.GetType().FullName == "System.Runtime.CompilerServices.NullableAttribute").FirstOrDefault();
-
-			if (nullableAttribute != null)
-			{
-				byte[] bytes = (byte[])nullableAttribute.GetType().GetField("NullableFlags")!.GetValue(nullableAttribute)!;
-
-				if (bytes.Length >= 1)
-					IsReferenceNullable = bytes[0] switch
-					{
-						0 => (bool?)null,
-						1 => false,
-						2 => true,
-						_ => null
-					};
-
-				NullabilityFlags = ImmutableArray.Create<byte>(bytes);
-			}
-		}
-	}
-
-	/// <summary>
-	/// Returns true of this property needs to trigger updates to calculated fields
-	/// </summary>
-	public bool AffectsCalculatedFields
-	{
-		get { return m_CalculatedFieldsBuilder.Count > 0; }
-	}
-
-	/// <summary>
-	/// This returns a list of calculated fields that need to be updated when this property is changed.
-	/// </summary>
-	public ImmutableArray<PropertyMetadata> CalculatedFields { get; private set; }
-
-	/// <summary>
-	/// Returns true if there is a public getter and it is not an indexed property.
-	/// </summary>
-	public bool CanRead
-	{
-		get { return m_GetMethod?.IsPublic == true && m_GetMethod?.IsFamily == false && !IsIndexed; }
-	}
-
-	/// <summary>
-	/// Returns true if there is a getter and it is not an indexed property, even if that getter isn't public.
-	/// </summary>
-	public bool CanReadRestricted
-	{
-		get { return m_GetMethod != null && !IsIndexed; }
-	}
-
-	/// <summary>
-	/// Returns true if there is a public getter and it is an indexed property.
-	/// </summary>
-	public bool CanReadIndexed
-	{
-		get { return m_GetMethod?.IsPublic == true && m_GetMethod?.IsFamily == false && IsIndexed; }
-	}
-
-	/// <summary>
-	/// Returns true if there is a getter and it is an indexed property, even if that getter isn't public.
-	/// </summary>
-	public bool CanReadIndexedAndRestricted
-	{
-		get { return m_GetMethod != null && IsIndexed; }
-	}
-
-	/// <summary>
-	/// Returns true is there is a public setter and it is not an indexed property.
-	/// </summary>
-	public bool CanWrite
-	{
-		get { return m_SetMethod?.IsPublic == true && m_SetMethod?.IsFamily == false && !IsIndexed; }
-	}
-
-	/// <summary>
-	/// Returns true is there is a setter and it is not an indexed property, even if that setter isn't public.
-	/// </summary>
-	public bool CanWriteRestricted
-	{
-		get { return m_SetMethod != null && !IsIndexed; }
-	}
-
-	/// <summary>
-	/// Returns true is there is a public setter and it is an indexed property
-	/// </summary>
-	public bool CanWriteIndexed
-	{
-		get { return m_SetMethod?.IsPublic == true && m_SetMethod?.IsFamily == false && IsIndexed; }
-	}
-
-	/// <summary>
-	/// Returns true is there is a setter and and it is an indexed property, even if that setter isn't public.
-	/// </summary>
-	public bool CanWriteIndexedAndRestricted
-	{
-		get { return m_SetMethod != null && !IsIndexed; }
-	}
-
-	/// <summary>
-	/// Gets a value indicating whether to map this object's columns to the child object's properties.
-	/// </summary>
-	public bool Decompose { get; }
-
-	/// <summary>
-	/// Gets the decomposition prefix.
-	/// </summary>
-	/// <value>The decomposition prefix.</value>
-	public string? DecompositionPrefix { get; }
-
-	/// <summary>
-	/// Gets a value indicating whether to ignore this property during insert operations.
-	/// </summary>
-	public bool IgnoreOnInsert { get; }
-
-	/// <summary>
-	/// Gets a value indicating whether to ignore this property during update operations.
-	/// </summary>
-	public bool IgnoreOnUpdate { get; }
-
-	/// <summary>
-	/// Returns true if this represents an indexed property
-	/// </summary>
-	public bool IsIndexed { get; }
-
-	/// <summary>
-	/// Property implements the Key attribute.
-	/// </summary>
-	public bool IsKey { get; }
-
-	/// <summary>
-	/// Gets a value indicating whether this is nullable reference type.
-	/// </summary>
-	/// <value><c>null</c> if null agnostic, <c>true</c> if nullable; <c>false</c> is non-nullable.</value>
-	public bool? IsReferenceNullable { get; }
-
-	/// <summary>
-	/// Column that this attribute is mapped to. Defaults to the property's name, but may be overridden by ColumnAttribute.
-	/// </summary>
-	public string? MappedColumnName { get; }
-
-	/// <summary>
-	/// Public name of the property
-	/// </summary>
-	public string Name { get; }
-
-	/// <summary>
-	/// Gets the nullability flags from the property's NullableAttribute.
-	/// </summary>
-	/// <value>The nullability flags.</value>
-	/// <remarks>See https://github.com/dotnet/roslyn/blob/master/docs/features/nullable-metadata.md for more information.</remarks>
-	public ImmutableArray<byte> NullabilityFlags { get; }
-
-	/// <summary>
-	/// Gets a cached instance of PropertyChangedEventArgs
-	/// </summary>
-	/// <remarks>For indexed properties such as "Item [Int32]" the property name will be reduced to "Item[]" to match ObservableCollection.</remarks>
-	public PropertyChangedEventArgs PropertyChangedEventArgs { get; }
-
-	/// <summary>
-	/// Gets a cached instance of PropertyChangingEventArgs
-	/// </summary>
-	/// <remarks>For indexed properties such as "Item [Int32]" the property name will be reduced to "Item[]" to match ObservableCollection.</remarks>
-	public PropertyChangingEventArgs PropertyChangingEventArgs { get; }
-
-	/// <summary>
-	/// Gets the type of this property.
-	/// </summary>
-	public Type PropertyType { get; }
-
-	/// <summary>
-	/// List of validators that apply to the property
-	/// </summary>
-	public ImmutableArray<ValidationAttribute> Validators { get; }
-
-	/// <summary>
-	/// Cached PropertyInfo for the property.
-	/// </summary>
-	internal PropertyInfo PropertyInfo { get; }
-
-	/// <summary>Creates the delegate setter.</summary>
-	/// <typeparam name="TTarget">The type of the target object.</typeparam>
-	/// <typeparam name="TProperty">The type of the property.</typeparam>
-	/// <returns>Func&lt;TTarget, TProperty&gt;.</returns>
-	/// <exception cref="System.InvalidOperationException">CanRead is false for property {Name}</exception>
-	/// <remarks>This is much faster than calling InvokeGet, but you must provide the correct TTarget and  TProperty arguments.</remarks>
-	public Func<TTarget, TProperty> CreateDelegateGetter<TTarget, TProperty>()
-	{
-		if (CanRead)
-		{
-			return (Func<TTarget, TProperty>)Delegate.CreateDelegate(typeof(Func<TTarget, TProperty>), m_GetMethod!);
-		}
-		else
-			throw new InvalidOperationException($"CanRead is false for property {Name}");
-	}
-
-	/// <summary>Creates the delegate setter for an indexed property.</summary>
-	/// <typeparam name="TTarget">The type of the target object.</typeparam>
-	/// <typeparam name="TIndex">The type of the index parameter.</typeparam>
-	/// <typeparam name="TProperty">The type of the property.</typeparam>
-	/// <returns>Func&lt;TTarget, TProperty&gt;.</returns>
-	/// <exception cref="System.InvalidOperationException">CanReadIndexed is false for property {Name}</exception>
-	/// <remarks>This is much faster than calling InvokeGet, but you must provide the correct TTarget and  TProperty arguments.</remarks>
-	public Func<TTarget, TIndex, TProperty> CreateDelegateGetter<TTarget, TIndex, TProperty>()
-	{
-		if (CanReadIndexed)
-		{
-			return (Func<TTarget, TIndex, TProperty>)Delegate.CreateDelegate(typeof(Func<TTarget, TIndex, TProperty>), m_GetMethod!);
-		}
-		else
-			throw new InvalidOperationException($"CanReadIndexed is false for property {Name}");
-	}
-
-	/// <summary>Creates the delegate setter.</summary>
-	/// <typeparam name="TTarget">The type of the target object.</typeparam>
-	/// <typeparam name="TProperty">The type of the property.</typeparam>
-	/// <returns>Action&lt;TTarget, TProperty&gt;.</returns>
-	/// <exception cref="System.InvalidOperationException">CanWrite is false for property {Name}</exception>
-	/// <remarks>This is much faster than calling InvokeSet, but you must provide the correct TTarget and  TProperty arguments.</remarks>
-	public Action<TTarget, TProperty> CreateDelegateSetter<TTarget, TProperty>()
-	{
-		if (CanWrite)
-		{
-			return (Action<TTarget, TProperty>)Delegate.CreateDelegate(typeof(Action<TTarget, TProperty>), m_SetMethod!);
-		}
-		else
-			throw new InvalidOperationException($"CanWrite is false for property {Name}");
-	}
-
-	/// <summary>Creates the delegate setter for an indexed property.</summary>
-	/// <typeparam name="TTarget">The type of the target object.</typeparam>
-	/// <typeparam name="TIndex">The type of the index parameter.</typeparam>
-	/// <typeparam name="TProperty">The type of the property.</typeparam>
-	/// <returns>Action&lt;TTarget, TProperty&gt;.</returns>
-	/// <exception cref="System.InvalidOperationException">CanWriteIndexed is false for property {Name}</exception>
-	/// <remarks>This is much faster than calling InvokeSet, but you must provide the correct TTarget and  TProperty arguments.</remarks>
-	public Action<TTarget, TIndex, TProperty> CreateDelegateSetter<TTarget, TIndex, TProperty>()
-	{
-		if (CanWriteIndexed)
-		{
-			return (Action<TTarget, TIndex, TProperty>)Delegate.CreateDelegate(typeof(Action<TTarget, TIndex, TProperty>), m_SetMethod!);
-		}
-		else
-			throw new InvalidOperationException($"CanWriteIndexed is false for property {Name}");
-	}
-
-	/// <summary>
-	/// Invokes this property's getter on the supplied object
-	/// </summary>
-	/// <param name="target">The target.</param>
-	/// <returns>System.Object.</returns>
-	/// <exception cref="ArgumentException">Error getting property " + Name</exception>
-	/// <exception cref="InvalidOperationException">CanRead and CanReadRestricted is false on property {Name}.</exception>
-	public object? InvokeGet(object target)
-	{
-		if (CanRead || CanReadRestricted)
-		{
-			try
-			{
-				return m_GetMethod!.Invoke(target, null);
-			}
-			catch (ArgumentException ex)
-			{
-				throw new ArgumentException("Error getting property " + Name, ex);
-			}
-		}
-		else
-			throw new InvalidOperationException($"CanRead is false on property {Name}.");
-	}
-
-	/// <summary>
-	/// Invokes this property's getter on the supplied object
-	/// </summary>
-	/// <param name="target">The target.</param>
-	/// <param name="index">The index.</param>
-	/// <returns>System.Object.</returns>
-	/// <exception cref="System.ArgumentException">Error getting property " + Name</exception>
-	/// <exception cref="System.InvalidOperationException">CanReadIndexed and CanReadIndexedRestrictedis false on property {Name}.</exception>
-	public object? InvokeGet(object target, object? index)
-	{
-		if (CanReadIndexed || CanReadIndexedAndRestricted)
-		{
-			try
-			{
-				return m_GetMethod!.Invoke(target, new object?[] { index });
-			}
-			catch (ArgumentException ex)
-			{
-				throw new ArgumentException("Error getting property " + Name, ex);
-			}
-		}
-		else
-			throw new InvalidOperationException($"CanReadIndexed is false on property {Name}.");
-	}
-
-	/// <summary>
-	/// Invokes this property's setter on the supplied object
-	/// </summary>
-	/// <param name="target">The target.</param>
-	/// <param name="value">The value.</param>
-	/// <returns>System.Object.</returns>
-	/// <exception cref="ArgumentException">Error setting property " + Name</exception>
-	/// <exception cref="InvalidOperationException">CanWrite and CanWriteRestricted is false for property {Name}</exception>
-	public void InvokeSet(object target, object? value)
-	{
-		if (CanWrite || CanWriteRestricted)
-		{
-			try
-			{
-				m_SetMethod!.Invoke(target, new object?[] { value });
-			}
-			catch (ArgumentException ex)
-			{
-				throw new ArgumentException("Error setting property " + Name, ex);
-			}
-		}
-		else
-			throw new InvalidOperationException($"CanWrite is false for property {Name}");
-	}
-
-	/// <summary>
-	/// Invokes this property's setter on the supplied object
-	/// </summary>
-	/// <param name="target">The target.</param>
-	/// <param name="index">The index.</param>
-	/// <param name="value">The value.</param>
-	/// <returns>System.Object.</returns>
-	/// <exception cref="System.ArgumentException">Error setting property " + Name</exception>
-	/// <exception cref="System.InvalidOperationException">CanWriteIndexed and CanWriteIndexedRestricted is false for property {Name}</exception>
-	public void InvokeSet(object target, object? index, object? value)
-	{
-		if (CanWriteIndexed || CanWriteIndexedAndRestricted)
-		{
-			try
-			{
-				m_SetMethod!.Invoke(target, new object?[] { index, value });
-			}
-			catch (ArgumentException ex)
-			{
-				throw new ArgumentException("Error setting property " + Name, ex);
-			}
-		}
-		else
-			throw new InvalidOperationException($"CanWriteIndexed is false for property {Name}");
-	}
-
-	/// <summary>
-	/// Adds a property to the list of calculated values watching this property.
-	/// </summary>
-	/// <param name="affectedProperty"></param>
-	internal void AddCalculatedField(PropertyMetadata affectedProperty)
-	{
-		m_CalculatedFieldsBuilder.Add(affectedProperty);
-	}
-
-	internal void EndInit()
-	{
-		CalculatedFields = ImmutableArray.CreateRange(m_CalculatedFieldsBuilder);
-	}
-
-	/// <summary>
-	/// Gets or sets the index of the property.
-	/// </summary>
-	/// <value>The index of the property.</value>
-	/// <remarks>Used by property bags and other things that need to store property values in arrays.</remarks>
-	public int PropertyIndex { get; }
-=======
-    readonly List<PropertyMetadata> m_CalculatedFieldsBuilder = new();
-    readonly MethodInfo? m_GetMethod;
-    readonly MethodInfo? m_SetMethod;
-
-    internal PropertyMetadata(PropertyInfo info, int propertyIndex)
-    {
-        PropertyInfo = info;
-        PropertyIndex = propertyIndex;
-
-        Attributes = ImmutableArray.CreateRange(Attribute.GetCustomAttributes(PropertyInfo, true));
-
-        Validators = ImmutableArray.CreateRange(Attributes.OfType<ValidationAttribute>());
-
-        IsIndexed = info.GetIndexParameters().Length > 0;
-
-        m_GetMethod = PropertyInfo.GetMethod;
-        m_SetMethod = PropertyInfo.SetMethod;
-
-        PropertyType = info.PropertyType;
-
-        var name = info.ToString()!;
-        Name = name.Substring(name.IndexOf(" ", StringComparison.Ordinal) + 1);
-
-        if (IsIndexed)
-            PropertyChangedEventArgs = new PropertyChangedEventArgs(info.Name + "[]");
-        else
-            PropertyChangedEventArgs = new PropertyChangedEventArgs(info.Name);
-
-        if (IsIndexed)
-            PropertyChangingEventArgs = new PropertyChangingEventArgs(info.Name + "[]");
-        else
-            PropertyChangingEventArgs = new PropertyChangingEventArgs(info.Name);
-
-        IsKey = info.GetCustomAttributes(typeof(KeyAttribute), true).Length > 0;
-
-        var doNotMap = info.GetCustomAttributes(typeof(NotMappedAttribute), true).Length > 0;
-        if (!doNotMap)
-        {
-            var column = (ColumnAttribute?)info.GetCustomAttributes(typeof(ColumnAttribute), true).SingleOrDefault();
-            MappedColumnName = column != null ? column.Name : Name;
-        }
-        var decomposeAttribute = (DecomposeAttribute?)(info.GetCustomAttributes(typeof(DecomposeAttribute), true).FirstOrDefault());
-        if (decomposeAttribute != null)
-        {
-            Decompose = true;
-            DecompositionPrefix = decomposeAttribute.Prefix;
-        }
-        IgnoreOnInsert = info.GetCustomAttributes(typeof(IgnoreOnInsertAttribute), true).Length > 0;
-        IgnoreOnUpdate = info.GetCustomAttributes(typeof(IgnoreOnUpdateAttribute), true).Length > 0;
-
         if (!PropertyType.IsValueType)
         {
             var nullableAttribute = info.GetCustomAttributes().Where(a => a.GetType().FullName == "System.Runtime.CompilerServices.NullableAttribute").FirstOrDefault();
@@ -857,5 +441,4 @@
     /// <value>The index of the property.</value>
     /// <remarks>Used by property bags and other things that need to store property values in arrays.</remarks>
     public int PropertyIndex { get; }
->>>>>>> b388cdb2
 }